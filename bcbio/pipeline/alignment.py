--- conflicted
+++ resolved
@@ -29,25 +29,6 @@
 BASE_LOCATION_FILE = "sam_fa_indices.loc"
 
 TOOLS = {
-<<<<<<< HEAD
-    "bowtie": NgsTool(bowtie.align, None, None, bowtie.galaxy_location_file, None, None),
-    "bowtie2": NgsTool(bowtie2.align, None, None, bowtie2.galaxy_location_file, bowtie2.remap_index_fn,
-                       None),
-    "bwa": NgsTool(bwa.align, bwa.align_pipe, bwa.align_bam, bwa.galaxy_location_file, None,
-                   bwa.can_pipe),
-    "mosaik": NgsTool(mosaik.align, None, None, mosaik.galaxy_location_file, None,
-                      None),
-    "novoalign": NgsTool(novoalign.align, novoalign.align_pipe, novoalign.align_bam,
-                         novoalign.galaxy_location_file, novoalign.remap_index_fn, novoalign.can_pipe),
-    "novoalignCS": NgsTool(novoalignCS.align, novoalignCS.align_pipe, novoalignCS.align_bam,
-                        novoalignCS.galaxy_location_file, novoalignCS.remap_index_fn, novoalignCS.can_pipe),
-    "tophat": NgsTool(tophat.align, None, None, bowtie2.galaxy_location_file, bowtie2.remap_index_fn,
-                      None),
-    "samtools": NgsTool(None, None, None, BASE_LOCATION_FILE, None, None),
-    "star": NgsTool(star.align, None, None, None, star.remap_index_fn, None),
-    "tophat2": NgsTool(tophat.align, None, None, bowtie2.galaxy_location_file, bowtie2.remap_index_fn,
-                      None)}
-=======
     "bowtie": NgsTool(bowtie.align, None, bowtie.galaxy_location_file, None),
     "bowtie2": NgsTool(bowtie2.align, None,
                        bowtie2.galaxy_location_file, bowtie2.remap_index_fn),
@@ -55,13 +36,14 @@
     "mosaik": NgsTool(mosaik.align, None, mosaik.galaxy_location_file, None),
     "novoalign": NgsTool(novoalign.align_pipe, novoalign.align_bam,
                          novoalign.galaxy_location_file, novoalign.remap_index_fn),
+    "novoalignCS": NgsTool(novoalignCS.align, novoalignCS.align_pipe, novoalignCS.align_bam,
+                        novoalignCS.galaxy_location_file, novoalignCS.remap_index_fn, novoalignCS.can_pipe),
     "tophat": NgsTool(tophat.align, None,
                       bowtie2.galaxy_location_file, bowtie2.remap_index_fn),
     "samtools": NgsTool(None, None, BASE_LOCATION_FILE, None),
     "star": NgsTool(star.align, None, None, star.remap_index_fn),
     "tophat2": NgsTool(tophat.align, None,
                        bowtie2.galaxy_location_file, bowtie2.remap_index_fn)}
->>>>>>> e93a89df
 
 metadata = {"support_bam": [k for k, v in TOOLS.iteritems() if v.bam_align_fn is not None]}
 
